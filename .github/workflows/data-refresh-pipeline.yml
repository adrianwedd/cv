--- conflicted
+++ resolved
@@ -489,20 +489,6 @@
           if ! git diff --cached --quiet; then
             TIMESTAMP=$(TZ='${{ env.TIMEZONE }}' date +'%Y%m%d-%H%M')
             
-<<<<<<< HEAD
-            git commit -m "$(cat <<'EOF'
-📊 Data Refresh: $COMPONENTS_STR ($TIMESTAMP)
-
-🔄 High-frequency data pipeline refresh
-⏰ Components: $COMPONENTS_STR
-🎯 Trigger: ${{ github.event_name }}
-
-🤖 Generated with [Claude Code](https://claude.ai/code)
-
-Co-Authored-By: Claude <noreply@anthropic.com>
-EOF
-)"
-=======
             git commit -m "📊 Data Refresh: ${COMPONENTS_STR} (${TIMESTAMP})" \
                        -m "🔄 High-frequency data pipeline refresh" \
                        -m "⏰ Components: ${COMPONENTS_STR}" \  
@@ -511,7 +497,6 @@
                        -m "🤖 Generated with [Claude Code](https://claude.ai/code)" \
                        -m "" \
                        -m "Co-Authored-By: Claude <noreply@anthropic.com>"
->>>>>>> b0ccacbb
             
             git push
             echo "✅ Data refresh committed and synchronized"
