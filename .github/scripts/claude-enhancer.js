--- conflicted
+++ resolved
@@ -36,18 +36,6 @@
  * - ACTIVITY_SCORE: Current GitHub activity score for context
  */
 
-<<<<<<< HEAD
-const fs = require('fs').promises;
-const path = require('path');
-const crypto = require('crypto');
-const https = require('https');
-const { sleep } = require('./utils/apiClient');
-const { XMLFewShotIntegrator } = require('./enhancer-modules/xml-few-shot-integrator');
-const { PromptLibraryManager } = require('./enhancer-modules/prompt-library-manager');
-const { MarketContextIntegrator } = require('./enhancer-modules/market-context-integrator');
-const { PersonaDrivenEnhancer } = require('./enhancer-modules/persona-driven-enhancer');
-const { BrowserFirstClient } = require('./enhancer-modules/browser-first-client');
-=======
 import { promises as fs } from 'fs';
 import path from 'path';
 import crypto from 'crypto';
@@ -62,7 +50,6 @@
 // ES module __dirname equivalent
 const __filename = fileURLToPath(import.meta.url);
 const __dirname = path.dirname(__filename);
->>>>>>> 2923fbad
 
 // Configuration
 const CONFIG = {
@@ -296,11 +283,7 @@
  */
 class CVContentEnhancer {
     constructor() {
-        // Initialize authentication strategy based on AUTH_STRATEGY environment variable
-        this.authStrategy = process.env.AUTH_STRATEGY || 'api_key_first';
-        this.client = null; // Will be initialized in initializeAuthentication()
-        this.browserClient = null; // Browser client if using browser authentication
-        
+        this.client = new ClaudeApiClient(CONFIG.ANTHROPIC_API_KEY);
         this.xmlIntegrator = new XMLFewShotIntegrator();
         this.promptLibrary = new PromptLibraryManager('v2.0');
         this.marketContext = new MarketContextIntegrator();
@@ -311,100 +294,6 @@
         this.usePromptLibrary = process.env.USE_PROMPT_LIBRARY !== 'false'; // Default to true
         this.useMarketContext = process.env.USE_MARKET_CONTEXT !== 'false'; // Default to true
         this.usePersonaDriven = process.env.USE_PERSONA_DRIVEN !== 'false'; // Default to true - Issue #92
-        
-        // Authentication and cost tracking
-        this.authMethod = 'unknown';
-        this.costSavings = 0;
-        this.sessionMetrics = {
-            authAttempts: [],
-            totalRequests: 0,
-            totalTokens: 0,
-            errors: []
-        };
-    }
-
-    /**
-     * Initialize authentication client based on strategy
-     */
-    async initializeAuthentication() {
-        console.log(`🔐 Initializing authentication strategy: ${this.authStrategy}`);
-        
-        const authAttempt = {
-            strategy: this.authStrategy,
-            timestamp: new Date().toISOString(),
-            success: false,
-            method: 'unknown',
-            error: null
-        };
-        
-        // Try browser authentication first if strategy is browser_first
-        if (this.authStrategy === 'browser_first') {
-            try {
-                console.log('🍪 Attempting browser-first authentication...');
-                this.browserClient = new BrowserFirstClient();
-                await this.browserClient.initialize();
-                
-                if (this.browserClient.authMethod === 'browser_authenticated') {
-                    console.log('✅ Browser authentication successful - Using FREE Claude AI!');
-                    this.client = this.browserClient;
-                    this.authMethod = 'browser_authenticated';
-                    authAttempt.success = true;
-                    authAttempt.method = 'browser_authenticated';
-                    this.sessionMetrics.authAttempts.push(authAttempt);
-                    return;
-                }
-                
-                console.log('⚠️ Browser authentication failed, falling back to API key...');
-                await this.browserClient.close();
-                this.browserClient = null;
-                
-            } catch (error) {
-                console.log('❌ Browser authentication error:', error.message);
-                authAttempt.error = error.message;
-                if (this.browserClient) {
-                    await this.browserClient.close();
-                    this.browserClient = null;
-                }
-            }
-        }
-        
-        // Fall back to API key authentication
-        if (!this.client) {
-            console.log('🔑 Initializing API key authentication...');
-            if (CONFIG.ANTHROPIC_API_KEY) {
-                this.client = new ClaudeApiClient(CONFIG.ANTHROPIC_API_KEY);
-                this.authMethod = 'api_key';
-                authAttempt.success = true;
-                authAttempt.method = 'api_key';
-                console.log('✅ API key authentication configured');
-            } else {
-                const error = 'No authentication method available - missing API key';
-                console.error('❌', error);
-                authAttempt.error = error;
-                throw new Error(error);
-            }
-        }
-        
-        this.sessionMetrics.authAttempts.push(authAttempt);
-        console.log(`🎯 Authentication method: ${this.authMethod}`);
-    }
-
-    /**
-     * Get authentication status and cost savings information
-     */
-    getAuthenticationStatus() {
-        const browserStatus = this.browserClient ? this.browserClient.getAuthStatus() : null;
-        
-        return {
-            authMethod: this.authMethod,
-            authStrategy: this.authStrategy,
-            browserAuthentication: {
-                available: this.authMethod === 'browser_authenticated',
-                status: browserStatus
-            },
-            sessionMetrics: this.sessionMetrics,
-            costSavings: this.costSavings
-        };
     }
 
     /**
@@ -415,9 +304,6 @@
         console.log(`🎨 Creativity level: ${CONFIG.CREATIVITY_LEVEL}`);
         console.log(`💰 AI budget: ${CONFIG.AI_BUDGET}`);
         console.log(`📊 Activity score: ${CONFIG.ACTIVITY_SCORE}/100`);
-        
-        // Initialize authentication first
-        await this.initializeAuthentication();
         console.log('');
 
         try {
@@ -498,54 +384,16 @@
             await this.saveEnhancementResults(enhancementPlan);
 
             const enhancementTime = ((Date.now() - this.enhancementStartTime) / 1000).toFixed(2);
-            
-            // Get usage stats and cost information
-            let usageStats = {};
-            let authStatus = {};
-            
-            if (this.authMethod === 'browser_authenticated' && this.browserClient) {
-                // Browser authentication stats
-                authStatus = this.browserClient.getAuthStatus();
-                usageStats = {
-                    total_tokens: authStatus.tokenUsage.total,
-                    request_count: authStatus.requestCount,
-                    cache_efficiency_percent: 0, // Browser method doesn't use cache
-                    cost_savings: authStatus.costSavings
-                };
-                console.log(`✅ Enhancement completed in ${enhancementTime}s`);
-                console.log(`🎯 Authentication: Browser-based (FREE)`);
-                console.log(`📊 Token usage: ${usageStats.total_tokens} total`);
-                console.log(`💰 Cost savings: $${usageStats.cost_savings.toFixed(4)}`);
-                console.log(`💡 Estimated monthly savings: $${authStatus.estimatedMonthlySavings}`);
-            } else if (this.client && this.client.getUsageStats) {
-                // API key authentication stats
-                usageStats = this.client.getUsageStats();
-                console.log(`✅ Enhancement completed in ${enhancementTime}s`);
-                console.log(`🎯 Authentication: API Key (paid)`);
-                console.log(`📊 Token usage: ${usageStats.total_tokens} total (${usageStats.cache_efficiency_percent}% cache efficiency)`);
-            }
-            
+            const usageStats = this.client.getUsageStats();
+            
+            console.log(`✅ Enhancement completed in ${enhancementTime}s`);
+            console.log(`📊 Token usage: ${usageStats.total_tokens} total (${usageStats.cache_efficiency_percent}% cache efficiency)`);
             console.log(`📁 Results saved to ${CONFIG.OUTPUT_DIR}/`);
-
-            // Clean up browser client if used
-            if (this.browserClient) {
-                await this.browserClient.close();
-            }
 
             return enhancementPlan;
 
         } catch (error) {
             console.error('❌ Enhancement failed:', error.message);
-            
-            // Clean up browser client if used
-            if (this.browserClient) {
-                try {
-                    await this.browserClient.close();
-                } catch (closeError) {
-                    console.warn('⚠️ Error closing browser client:', closeError.message);
-                }
-            }
-            
             throw error;
         }
     }
